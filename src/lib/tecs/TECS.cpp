/****************************************************************************
 *
 *   Copyright (c) 2017-2023 PX4 Development Team. All rights reserved.
 *
 * Redistribution and use in source and binary forms, with or without
 * modification, are permitted provided that the following conditions
 * are met:
 *
 * 1. Redistributions of source code must retain the above copyright
 *    notice, this list of conditions and the following disclaimer.
 * 2. Redistributions in binary form must reproduce the above copyright
 *    notice, this list of conditions and the following disclaimer in
 *    the documentation and/or other materials provided with the
 *    distribution.
 * 3. Neither the name PX4 nor the names of its contributors may be
 *    used to endorse or promote products derived from this software
 *    without specific prior written permission.
 *
 * THIS SOFTWARE IS PROVIDED BY THE COPYRIGHT HOLDERS AND CONTRIBUTORS
 * "AS IS" AND ANY EXPRESS OR IMPLIED WARRANTIES, INCLUDING, BUT NOT
 * LIMITED TO, THE IMPLIED WARRANTIES OF MERCHANTABILITY AND FITNESS
 * FOR A PARTICULAR PURPOSE ARE DISCLAIMED. IN NO EVENT SHALL THE
 * COPYRIGHT OWNER OR CONTRIBUTORS BE LIABLE FOR ANY DIRECT, INDIRECT,
 * INCIDENTAL, SPECIAL, EXEMPLARY, OR CONSEQUENTIAL DAMAGES (INCLUDING,
 * BUT NOT LIMITED TO, PROCUREMENT OF SUBSTITUTE GOODS OR SERVICES; LOSS
 * OF USE, DATA, OR PROFITS; OR BUSINESS INTERRUPTION) HOWEVER CAUSED
 * AND ON ANY THEORY OF LIABILITY, WHETHER IN CONTRACT, STRICT
 * LIABILITY, OR TORT (INCLUDING NEGLIGENCE OR OTHERWISE) ARISING IN
 * ANY WAY OUT OF THE USE OF THIS SOFTWARE, EVEN IF ADVISED OF THE
 * POSSIBILITY OF SUCH DAMAGE.
 *
 ****************************************************************************/
/**
 * @file TECS.cpp
 *
 * @author Paul Riseborough
 */

#include "TECS.hpp"

#include <lib/geo/geo.h>

#include <px4_platform_common/defines.h>

#include "matrix/Matrix.hpp"
#include "matrix/Vector2.hpp"

using math::constrain;
using math::max;
using math::min;
using namespace time_literals;

static inline constexpr bool TIMESTAMP_VALID(float dt) { return (PX4_ISFINITE(dt) && dt > FLT_EPSILON);}

void TECSAirspeedFilter::initialize(const float equivalent_airspeed)
{
	_airspeed_state.speed = equivalent_airspeed;
	_airspeed_state.speed_rate = 0.0f;
}

void TECSAirspeedFilter::update(const float dt, const Input &input, const Param &param,
				const bool airspeed_sensor_available)
{
	// Input checking
	if (!TIMESTAMP_VALID(dt)) {
		// Do not update the states.
		PX4_WARN("Time intervall is not valid.");
		return;
	}

	float airspeed;

	if (PX4_ISFINITE(input.equivalent_airspeed) && airspeed_sensor_available) {
		airspeed = input.equivalent_airspeed;

	} else {
		airspeed = param.equivalent_airspeed_trim;
	}

	float airspeed_derivative;

	if (PX4_ISFINITE(input.equivalent_airspeed_rate) && airspeed_sensor_available) {
		airspeed_derivative = input.equivalent_airspeed_rate;

	} else {
		airspeed_derivative = 0.0f;
	}

	/* Filter airspeed and rate using a constant airspeed rate model in a steady state Kalman Filter.
	 We use the gains of the continuous Kalman filter Kc and approximate the discrete version Kalman gain Kd =dt*Kc,
	 since the continuous algebraic Riccatti equation is easier to solve.
	*/

	matrix::Vector2f new_state_predicted;

	new_state_predicted(0) = _airspeed_state.speed + dt * _airspeed_state.speed_rate;
	new_state_predicted(1) = _airspeed_state.speed_rate;

	const float airspeed_noise_inv{1.0f / param.airspeed_measurement_std_dev};
	const float airspeed_rate_noise_inv{1.0f / param.airspeed_rate_measurement_std_dev};
	const float airspeed_rate_noise_inv_squared_process_noise{airspeed_rate_noise_inv *airspeed_rate_noise_inv * param.airspeed_rate_noise_std_dev};
	const float denom{airspeed_noise_inv + airspeed_rate_noise_inv_squared_process_noise};
	const float common_nom{std::sqrt(param.airspeed_rate_noise_std_dev * (2.0f * airspeed_noise_inv + airspeed_rate_noise_inv_squared_process_noise))};

	matrix::Matrix<float, 2, 2> kalman_gain;
	kalman_gain(0, 0) = airspeed_noise_inv * common_nom / denom;
	kalman_gain(0, 1) = airspeed_rate_noise_inv_squared_process_noise / denom;
	kalman_gain(1, 0) = airspeed_noise_inv * airspeed_noise_inv * param.airspeed_rate_noise_std_dev / denom;
	kalman_gain(1, 1) = airspeed_rate_noise_inv_squared_process_noise * common_nom / denom;

	const matrix::Vector2f innovation{(airspeed - new_state_predicted(0)), (airspeed_derivative - new_state_predicted(1))};
	matrix::Vector2f new_state;
	new_state = new_state_predicted + dt * (kalman_gain * (innovation));

	// Clip airspeed at zero
	if (new_state(0) < FLT_EPSILON) {
		new_state(0) = 0.0f;
		// calculate input that would result in zero speed.
		const float desired_airspeed_innovation = (-new_state_predicted(0) / dt - kalman_gain(0,
				1) * innovation(1)) / kalman_gain(0,
						0);
		new_state(1) = new_state_predicted(1) + dt * (kalman_gain(1, 0) * desired_airspeed_innovation + kalman_gain(1,
				1) * innovation(1));
	}

	// Update states
	_airspeed_state.speed = new_state(0);
	_airspeed_state.speed_rate = new_state(1);
}

TECSAirspeedFilter::AirspeedFilterState TECSAirspeedFilter::getState() const
{
	return _airspeed_state;
}

void TECSAltitudeReferenceModel::update(const float dt, const AltitudeReferenceState &setpoint, float altitude,
					float height_rate, const Param &param)
{
	// Input checks
	if (!TIMESTAMP_VALID(dt)) {
		// Do not update the states.
		PX4_WARN("Time intervall is not valid.");
		return;
	}

	const float current_alt = PX4_ISFINITE(altitude) ? altitude : 0.f;

	_velocity_control_traj_generator.setMaxJerk(param.jerk_max);
	_velocity_control_traj_generator.setMaxAccelUp(param.vert_accel_limit);
	_velocity_control_traj_generator.setMaxAccelDown(param.vert_accel_limit);
	_velocity_control_traj_generator.setMaxVelUp(param.max_sink_rate); // different convention for FW than for MC
	_velocity_control_traj_generator.setMaxVelDown(param.max_climb_rate); // different convention for FW than for MC

	// Altitude setpoint reference
	_alt_control_traj_generator.setMaxJerk(param.jerk_max);
	_alt_control_traj_generator.setMaxAccel(param.vert_accel_limit);
	_alt_control_traj_generator.setMaxVel(fmax(param.max_climb_rate, param.max_sink_rate));

	_velocity_control_traj_generator.setVelSpFeedback(setpoint.alt_rate);

	bool control_altitude = true;
	float altitude_setpoint = setpoint.alt;

	if (PX4_ISFINITE(setpoint.alt_rate)) {
		// input is height rate (not altitude)
		_velocity_control_traj_generator.setCurrentPositionEstimate(current_alt);
		_velocity_control_traj_generator.update(dt, setpoint.alt_rate);
		altitude_setpoint = _velocity_control_traj_generator.getCurrentPosition();
		control_altitude = PX4_ISFINITE(altitude_setpoint); // returns true if altitude is locked

	} else {
		_velocity_control_traj_generator.reset(0, height_rate, altitude_setpoint);
	}

	if (control_altitude) {
		const float target_climbrate_m_s = math::min(param.target_climbrate, param.max_climb_rate);
		const float target_sinkrate_m_s = math::min(param.target_sinkrate, param.max_sink_rate);

		const float delta_trajectory_to_target_m = altitude_setpoint - _alt_control_traj_generator.getCurrentPosition();

		float height_rate_target = math::signNoZero<float>(delta_trajectory_to_target_m) *
					   math::trajectory::computeMaxSpeedFromDistance(
						   param.jerk_max, param.vert_accel_limit, fabsf(delta_trajectory_to_target_m), 0.f);

		height_rate_target = math::constrain(height_rate_target, -target_sinkrate_m_s, target_climbrate_m_s);

		_alt_control_traj_generator.updateDurations(height_rate_target);
		_alt_control_traj_generator.updateTraj(dt);
		_height_rate_setpoint_direct = NAN;

	} else {
		_alt_control_traj_generator.setCurrentVelocity(_velocity_control_traj_generator.getCurrentVelocity());
		_alt_control_traj_generator.setCurrentPosition(current_alt);
		_height_rate_setpoint_direct = _velocity_control_traj_generator.getCurrentVelocity();
	}
}

TECSAltitudeReferenceModel::AltitudeReferenceState TECSAltitudeReferenceModel::getAltitudeReference() const
{
	TECSAltitudeReferenceModel::AltitudeReferenceState ref{
		.alt = _alt_control_traj_generator.getCurrentPosition(),
		.alt_rate = _alt_control_traj_generator.getCurrentVelocity(),
	};

	return ref;
}

void TECSAltitudeReferenceModel::initialize(const AltitudeReferenceState &state)
{
	const float init_state_alt = PX4_ISFINITE(state.alt) ? state.alt : 0.f;
	const float init_state_alt_rate = PX4_ISFINITE(state.alt_rate) ? state.alt_rate : 0.f;

	_alt_control_traj_generator.reset(0.0f, init_state_alt_rate, init_state_alt);
	_velocity_control_traj_generator.reset(0.f, init_state_alt_rate, init_state_alt);
}

void TECSControl::initialize(const Setpoint &setpoint, const Input &input, Param &param, const Flag &flag)
{
	resetIntegrals();

	AltitudePitchControl control_setpoint;

	control_setpoint.tas_rate_setpoint = _calcAirspeedControlOutput(setpoint, input, param, flag);

	control_setpoint.altitude_rate_setpoint = _calcAltitudeControlOutput(setpoint, input, param);

	SpecificEnergyRates specific_energy_rate{_calcSpecificEnergyRates(control_setpoint, input)};

	_detectUnderspeed(input, param, flag);

	const SpecificEnergyWeighting weight{_updateSpeedAltitudeWeights(param, flag)};
	ControlValues seb_rate{_calcPitchControlSebRate(weight, specific_energy_rate, input, param)};

	_pitch_setpoint = _calcPitchControlOutput(input, seb_rate, param, flag);

	const STERateLimit limit{_calculateTotalEnergyRateLimit(input, param)};

	_ste_rate_estimate_filter.reset(specific_energy_rate.spe_rate.estimate + specific_energy_rate.ske_rate.estimate);

	ControlValues ste_rate{_calcThrottleControlSteRate(limit, specific_energy_rate, input, param, flag)};

	_throttle_setpoint = _calcThrottleControlOutput(0.0f, limit, ste_rate, input, param, flag);

	//Calculate drag model params

	
	if (param.use_dynamic_throttle_calculation) {
		/* Airspeed-dependent drag coefficients */

		const float drag_trim_clean = math::max(param.min_sink_rate, FLT_EPSILON) * CONSTANTS_ONE_G / param.equivalent_airspeed_trim * param.weight_gross;
		const float drag_trim_flaps = math::max(param.min_sink_rate_flaps, FLT_EPSILON) * CONSTANTS_ONE_G / param.equivalent_airspeed_trim * param.weight_gross;

		const float lift = param.weight_gross * CONSTANTS_ONE_G;
		
		//Induced drag = L^2/(0.5 * rho0 * eas^2 * pi * wingspan^2 * efficiency factor)
		// at trim airspeed the induced drag is 
		float D_i_trim = lift * lift / (0.5f * M_PI_F * CONSTANTS_AIR_DENSITY_SEA_LEVEL_15C * param.wingspan * param.wingspan * param.wing_efficiency * param.equivalent_airspeed_trim * param.equivalent_airspeed_trim);

		// parasitic drag at trim airspeed
		float D_p_trim_clean = drag_trim_clean - D_i_trim;
		float D_p_trim_flaps = drag_trim_flaps - D_i_trim;

		// Cd_specific: Vehicle specific parasitic drag coefficient, which equals to 1/2*A*rho0*Cd_o
		param.Cd_specific_clean = D_p_trim_clean / (param.equivalent_airspeed_trim * param.equivalent_airspeed_trim);
		param.Cd_specific_flaps = D_p_trim_flaps / (param.equivalent_airspeed_trim * param.equivalent_airspeed_trim);
		
	}


	// Debug output
	_debug_output.total_energy_rate_estimate = ste_rate.estimate;
	_debug_output.total_energy_rate_sp = ste_rate.setpoint;
	_debug_output.throttle_integrator = _STE_rate_integ_state;
	_debug_output.energy_balance_rate_estimate = seb_rate.estimate;
	_debug_output.energy_balance_rate_sp = seb_rate.setpoint;
	_debug_output.pitch_integrator = _pitch_integ_state;
	_debug_output.altitude_rate_control = control_setpoint.altitude_rate_setpoint;
	_debug_output.true_airspeed_derivative_control = control_setpoint.tas_rate_setpoint;
}

void TECSControl::update(const float dt, const Setpoint &setpoint, const Input &input, Param &param, const Flag &flag)
{
	// Input checking
	if (!TIMESTAMP_VALID(dt)) {
		// Do not update the states and output.
		PX4_WARN("Time intervall is not valid.");
		return;
	}

	AltitudePitchControl control_setpoint;

	control_setpoint.tas_rate_setpoint = _calcAirspeedControlOutput(setpoint, input, param, flag);

	if (PX4_ISFINITE(setpoint.altitude_rate_setpoint_direct)) {
		// direct height rate control
		control_setpoint.altitude_rate_setpoint = setpoint.altitude_rate_setpoint_direct;

	} else {
		// altitude is locked, go through altitude outer loop
		control_setpoint.altitude_rate_setpoint = _calcAltitudeControlOutput(setpoint, input, param);
	}

	SpecificEnergyRates specific_energy_rate{_calcSpecificEnergyRates(control_setpoint, input)};

	_detectUnderspeed(input, param, flag);

	_calcPitchControl(dt, input, specific_energy_rate, param, flag);

	_calcThrottleControl(dt, specific_energy_rate, input, param, flag);

	_debug_output.altitude_rate_control = control_setpoint.altitude_rate_setpoint;
	_debug_output.true_airspeed_derivative_control = control_setpoint.tas_rate_setpoint;
	_debug_output.pitch_integrator = _pitch_integ_state;
	_debug_output.throttle_integrator = _STE_rate_integ_state;
}

TECSControl::STERateLimit TECSControl::_calculateTotalEnergyRateLimit(const Input &input, const Param &param) const
{
	TECSControl::STERateLimit limit;

	// Calculate the specific total energy upper rate limits from the max throttle climb rate
	const float rate_max = math::max(param.max_climb_rate, FLT_EPSILON) * CONSTANTS_ONE_G;;

	// Calculate the specific total energy lower rate limits from the min throttle sink rate
	const float rate_min = - math::max(param.min_sink_rate, FLT_EPSILON) * CONSTANTS_ONE_G;

	if (param.use_dynamic_throttle_calculation) {
		/* Airspeed-dependent drag coefficients */

		// The additional normal load factor is given by 1/cos(bank angle) = load_factor
		const float lift = param.weight_gross * CONSTANTS_ONE_G * constrain(param.load_factor, 0.1f, 1.f);

		// _STE_rate_min equals to the sum of parasitic and induced drag power.
		// Drag force = Induced drag + Cd_specific * EAS * EAS;
		// Drag power = Drag force * _tas_state
		float eas_sq = constrain(input.tas / input.eas_to_tas * input.tas / input.eas_to_tas, param.equivalent_airspeed_min * param.equivalent_airspeed_min, param.equivalent_airspeed_max * param.equivalent_airspeed_max);
		
		const float drag_clean = lift * lift / (0.5f * M_PI_F * CONSTANTS_AIR_DENSITY_SEA_LEVEL_15C * param.wingspan * param.wingspan * param.wing_efficiency * eas_sq) + param.Cd_specific_clean * eas_sq;
		const float drag_flaps = lift * lift / (0.5f * M_PI_F * CONSTANTS_AIR_DENSITY_SEA_LEVEL_15C * param.wingspan * param.wingspan * param.wing_efficiency * eas_sq) + param.Cd_specific_flaps * eas_sq;
		const float drag_combined = input.flaps_setpoint * drag_flaps + (1.0f - input.flaps_setpoint) * drag_clean;
		limit.STE_rate_min = - drag_combined * input.tas / param.weight_gross;


		float max_thrust = 0.f;
		
		//currently only supports electric motor with propeller / ducted fan 
		if(param.propulsion_type == 0){
			max_thrust = _calcMaxThrust(input, param);
		}
		else{
			goto default_STE_rate_limit_calculation;
		}
		limit.STE_rate_max = limit.STE_rate_min + max_thrust * input.tas / param.weight_gross;
	}
	else {
		default_STE_rate_limit_calculation:
		// Calculate the specific total energy rate limits from the max throttle limits
		limit.STE_rate_max = rate_max;
		limit.STE_rate_min = rate_min;
	}
	
	return limit;
}

float TECSControl::_calcMaxThrust(const Input &input, const Param &param) const
{
	float max_thrust;

<<<<<<< HEAD
	if(input.air_density < param.ref_air_density[1]){
=======
	if(input.air_density > param.ref_air_density[1]){
>>>>>>> ede66694
		max_thrust = _interpolateMaxThrustBetweenRho(0, 1, 4, 4, input, param); //throttle index 4 for max thrust
	} else {
		max_thrust = _interpolateMaxThrustBetweenRho(1, 2, 4, 4, input, param);
	}

	return max_thrust;
}

float TECSControl::_calcThrustAtConstantRho(const float *thrust_data_lower_airspeed, const float *thrust_data_upper_airspeed, const float airspeed_lower, const float airspeed_upper, const int throttle_index, const Input &input, const Param &param) const
{
	float eas = constrain(input.tas / input.eas_to_tas, airspeed_lower, airspeed_upper);
	float scaler = (eas - airspeed_lower) / (airspeed_upper - airspeed_lower);
	if(!PX4_ISFINITE(scaler)){
		scaler = 0;
	}
	return scaler * (thrust_data_upper_airspeed[throttle_index] - thrust_data_lower_airspeed[throttle_index]) + thrust_data_lower_airspeed[throttle_index];
}

float TECSControl::_interpolateMaxThrustBetweenRho(const int lower_rho_index, const int upper_rho_index, const int throttle_index_upper_rho, const int throttle_index_lower_rho, const Input &input, const Param &param) const
{
	float max_thrust_upper_rho;
	float max_thrust_lower_rho;
	bool min_as_is_land = (param.equivalent_airspeed_land < param.equivalent_airspeed_min);

	float eas = input.tas / input.eas_to_tas;
	
	if(eas < param.equivalent_airspeed_min && min_as_is_land){
		max_thrust_lower_rho = _calcThrustAtConstantRho(param.land_eas_thrust_throttle[lower_rho_index], param.min_eas_thrust_throttle[lower_rho_index], param.equivalent_airspeed_land, param.equivalent_airspeed_min, throttle_index_lower_rho, input, param);
		max_thrust_upper_rho = _calcThrustAtConstantRho(param.land_eas_thrust_throttle[upper_rho_index], param.min_eas_thrust_throttle[upper_rho_index], param.equivalent_airspeed_land, param.equivalent_airspeed_min, throttle_index_upper_rho, input, param);
	} else if(eas < param.equivalent_airspeed_land && !min_as_is_land){
		max_thrust_lower_rho = _calcThrustAtConstantRho(param.min_eas_thrust_throttle[lower_rho_index], param.land_eas_thrust_throttle[lower_rho_index], param.equivalent_airspeed_min, param.equivalent_airspeed_land, throttle_index_lower_rho, input, param);
		max_thrust_upper_rho = _calcThrustAtConstantRho(param.min_eas_thrust_throttle[upper_rho_index], param.land_eas_thrust_throttle[upper_rho_index], param.equivalent_airspeed_min, param.equivalent_airspeed_land, throttle_index_upper_rho, input, param);
	} else if(eas < param.equivalent_airspeed_trim){
		max_thrust_lower_rho = _calcThrustAtConstantRho(param.min_eas_thrust_throttle[lower_rho_index], param.trim_eas_thrust_throttle[lower_rho_index], param.equivalent_airspeed_min, param.equivalent_airspeed_trim, throttle_index_lower_rho, input, param);
		max_thrust_upper_rho = _calcThrustAtConstantRho(param.min_eas_thrust_throttle[upper_rho_index], param.trim_eas_thrust_throttle[upper_rho_index], param.equivalent_airspeed_min, param.equivalent_airspeed_trim, throttle_index_upper_rho, input, param);
	} else {
		max_thrust_lower_rho = _calcThrustAtConstantRho(param.trim_eas_thrust_throttle[lower_rho_index], param.max_eas_thrust_throttle[lower_rho_index], param.equivalent_airspeed_trim, param.equivalent_airspeed_max, throttle_index_lower_rho, input, param);
		max_thrust_upper_rho = _calcThrustAtConstantRho(param.trim_eas_thrust_throttle[upper_rho_index], param.max_eas_thrust_throttle[upper_rho_index], param.equivalent_airspeed_trim, param.equivalent_airspeed_max, throttle_index_upper_rho, input, param);
	}
	
	float rho = constrain(input.air_density, param.ref_air_density[upper_rho_index], param.ref_air_density[lower_rho_index]);
	float rho_scaler = (rho - param.ref_air_density[lower_rho_index]) / (param.ref_air_density[upper_rho_index] - param.ref_air_density[lower_rho_index]);
	if(!PX4_ISFINITE(rho_scaler)){
		rho_scaler = 0;
	}
	return rho_scaler * (max_thrust_upper_rho - max_thrust_lower_rho) + max_thrust_lower_rho;
}

float TECSControl::_calcRequiredThrottleForThrust(const float desired_thrust, const float max_throttle, const Input &input, const Param &param) const
{
	float throttle_rho_index_0, throttle_rho_index_1;
	int rho_index_0, rho_index_1;
	float eas = input.tas / input.eas_to_tas;
	bool min_as_is_land = (param.equivalent_airspeed_land < param.equivalent_airspeed_min);
<<<<<<< HEAD
	if(input.air_density < param.ref_air_density[1]){
=======
	if(input.air_density > param.ref_air_density[1]){
>>>>>>> ede66694
		rho_index_0 = 0;
		rho_index_1 = 1;
	} else {
		rho_index_0 = 1;
		rho_index_1 = 2;
	}

	if(eas < param.equivalent_airspeed_min && min_as_is_land){
		throttle_rho_index_0 = _calcThrottleAtConstantRho(desired_thrust, param.equivalent_airspeed_min, param.equivalent_airspeed_land, param.min_eas_thrust_throttle[rho_index_0], param.land_eas_thrust_throttle[rho_index_0], eas, max_throttle);
		throttle_rho_index_1 = _calcThrottleAtConstantRho(desired_thrust, param.equivalent_airspeed_min, param.equivalent_airspeed_land, param.min_eas_thrust_throttle[rho_index_1], param.land_eas_thrust_throttle[rho_index_1], eas, max_throttle);
		
	}else if(eas < param.equivalent_airspeed_land && !min_as_is_land){
		throttle_rho_index_0 = _calcThrottleAtConstantRho(desired_thrust, param.equivalent_airspeed_land, param.equivalent_airspeed_min, param.land_eas_thrust_throttle[rho_index_0], param.min_eas_thrust_throttle[rho_index_0], eas, max_throttle);
		throttle_rho_index_1 = _calcThrottleAtConstantRho(desired_thrust, param.equivalent_airspeed_land, param.equivalent_airspeed_min, param.land_eas_thrust_throttle[rho_index_1], param.min_eas_thrust_throttle[rho_index_1], eas, max_throttle);
	
	}else if(eas < param.equivalent_airspeed_trim) {
		throttle_rho_index_0 = _calcThrottleAtConstantRho(desired_thrust, param.equivalent_airspeed_trim, param.equivalent_airspeed_min, param.trim_eas_thrust_throttle[rho_index_0], param.min_eas_thrust_throttle[rho_index_0], eas, max_throttle);
		throttle_rho_index_1 = _calcThrottleAtConstantRho(desired_thrust, param.equivalent_airspeed_trim, param.equivalent_airspeed_min, param.trim_eas_thrust_throttle[rho_index_1], param.min_eas_thrust_throttle[rho_index_1], eas, max_throttle);

	} else{
		throttle_rho_index_0 = _calcThrottleAtConstantRho(desired_thrust, param.equivalent_airspeed_max, param.equivalent_airspeed_trim, param.max_eas_thrust_throttle[rho_index_0], param.trim_eas_thrust_throttle[rho_index_0], eas, max_throttle);
		throttle_rho_index_1 = _calcThrottleAtConstantRho(desired_thrust, param.equivalent_airspeed_max, param.equivalent_airspeed_trim, param.max_eas_thrust_throttle[rho_index_1], param.trim_eas_thrust_throttle[rho_index_1], eas, max_throttle);

	}

	float rho = constrain(input.air_density, param.ref_air_density[rho_index_1], param.ref_air_density[rho_index_0]);
	float rho_scaler = (rho - param.ref_air_density[rho_index_0]) / (param.ref_air_density[rho_index_1] - param.ref_air_density[rho_index_0]);
	if(!PX4_ISFINITE(rho_scaler)){
		rho_scaler = 0;
	}
	return rho_scaler * (throttle_rho_index_1 - throttle_rho_index_0) + throttle_rho_index_0;

}

float TECSControl::_calcThrottleAtConstantRho(const float desired_thrust, const float upper_airspeed, const float lower_airspeed, const float *upper_eas_thrust_data, const float *lower_eas_thrust_data, const float eas, const float max_throttle) const
{
<<<<<<< HEAD
	float eas_adj = constrain(eas, upper_airspeed, lower_airspeed);
=======
	float eas_adj = constrain(eas, lower_airspeed, upper_airspeed);
>>>>>>> ede66694
	float scaler = (eas_adj - lower_airspeed) / (upper_airspeed - lower_airspeed);
	if(!PX4_ISFINITE(scaler)){
		scaler = 0;
	}
	float throttle_lower_as = _calcThrottleAtConstantAirspeedAndRho(desired_thrust, lower_eas_thrust_data, max_throttle, 5);
	float throttle_upper_as = _calcThrottleAtConstantAirspeedAndRho(desired_thrust, upper_eas_thrust_data, max_throttle, 5);
	return scaler * (throttle_upper_as - throttle_lower_as) + throttle_lower_as;
}

float TECSControl::_calcThrottleAtConstantAirspeedAndRho(const float desired_thrust, const float *thrust_data, const float max_throttle, const int data_length) const
{
	float throttle;
	int i;
	for(i = 1; i < data_length; i++){
		if(desired_thrust < thrust_data[i]){
			break;
		}
	}

	if(i < data_length){
		float scaler_thrust = (desired_thrust - thrust_data[i-1])/(thrust_data[i] - thrust_data[i-1]);
		throttle = (i - 1 + scaler_thrust)/(data_length-1) * max_throttle;
	}
	else {
		throttle = max_throttle;
	}

	return throttle;
}

float TECSControl::_calcAirspeedControlOutput(const Setpoint &setpoint, const Input &input, const Param &param,
		const Flag &flag) const
{
	float airspeed_rate_output{0.0f};

	const STERateLimit limit{_calculateTotalEnergyRateLimit(input, param)};

	// calculate the demanded true airspeed rate of change based on first order response of true airspeed error
	// if airspeed measurement is not enabled then always set the rate setpoint to zero in order to avoid constant rate setpoints
	if (flag.airspeed_enabled) {
		// Calculate limits for the demanded rate of change of speed based on physical performance limits
		// with a 50% margin to allow the total energy controller to correct for errors.
		const float max_tas_rate_sp = limit.STE_rate_max / math::max(input.tas, FLT_EPSILON);
		const float min_tas_rate_sp = limit.STE_rate_min / math::max(input.tas, FLT_EPSILON);
		airspeed_rate_output = constrain((setpoint.tas_setpoint - input.tas) * param.airspeed_error_gain, min_tas_rate_sp,
						 max_tas_rate_sp);
	}

	return airspeed_rate_output;
}

float TECSControl::_calcAltitudeControlOutput(const Setpoint &setpoint, const Input &input, const Param &param) const
{
	float altitude_rate_output;
	altitude_rate_output = (setpoint.altitude_reference.alt - input.altitude) * param.altitude_error_gain
			       + param.altitude_setpoint_gain_ff * setpoint.altitude_reference.alt_rate;

	altitude_rate_output = math::constrain(altitude_rate_output, -param.max_sink_rate, param.max_climb_rate);

	return altitude_rate_output;
}

TECSControl::SpecificEnergyRates TECSControl::_calcSpecificEnergyRates(const AltitudePitchControl &control_setpoint,
		const Input &input) const
{
	SpecificEnergyRates specific_energy_rates;
	// Calculate specific energy rate demands in units of (m**2/sec**3)
	specific_energy_rates.spe_rate.setpoint = control_setpoint.altitude_rate_setpoint *
			CONSTANTS_ONE_G; // potential energy rate of change
	specific_energy_rates.ske_rate.setpoint = input.tas *
			control_setpoint.tas_rate_setpoint; // kinetic energy rate of change

	// Calculate specific energy rates in units of (m**2/sec**3)
	specific_energy_rates.spe_rate.estimate = input.altitude_rate * CONSTANTS_ONE_G; // potential energy rate of change
	specific_energy_rates.ske_rate.estimate = input.tas * input.tas_rate;// kinetic energy rate of change

	return specific_energy_rates;
}

void TECSControl::_detectUnderspeed(const Input &input, const Param &param, const Flag &flag)
{
	if (!flag.detect_underspeed_enabled) {
		_ratio_undersped = 0.0f;
		return;
	}

	// this is the expected (something like standard) deviation from the airspeed setpoint that we allow the airspeed
	// to vary in before ramping in underspeed mitigation
	const float tas_error_bound = param.tas_error_percentage * param.equivalent_airspeed_trim;

	// this is the soft boundary where underspeed mitigation is ramped in
	// NOTE: it's currently the same as the error bound, but separated here to indicate these values do not in general
	// need to be the same
	const float tas_underspeed_soft_bound = param.tas_error_percentage * param.equivalent_airspeed_trim;

	const float tas_fully_undersped = math::max(param.tas_min - tas_error_bound - tas_underspeed_soft_bound, 0.0f);
	const float tas_starting_to_underspeed = math::max(param.tas_min - tas_error_bound, tas_fully_undersped);

	_ratio_undersped = 1.0f - math::constrain((input.tas - tas_fully_undersped) /
			   math::max(tas_starting_to_underspeed - tas_fully_undersped, FLT_EPSILON), 0.0f, 1.0f);
}

TECSControl::SpecificEnergyWeighting TECSControl::_updateSpeedAltitudeWeights(const Param &param, const Flag &flag)
{

	SpecificEnergyWeighting weight;
	// Calculate the weight applied to control of specific kinetic energy error
	float pitch_speed_weight = constrain(param.pitch_speed_weight, 0.0f, 2.0f);

	if (_ratio_undersped > FLT_EPSILON && flag.airspeed_enabled) {
		pitch_speed_weight = 2.0f * _ratio_undersped + (1.0f - _ratio_undersped) * pitch_speed_weight;

	} else if (!flag.airspeed_enabled) {
		pitch_speed_weight = 0.0f;

	}

	// don't allow any weight to be larger than one, as it has the same effect as reducing the control
	// loop time constant and therefore can lead to a destabilization of that control loop
	weight.spe_weighting = constrain(2.0f - pitch_speed_weight, 0.f, 1.f);
	weight.ske_weighting = constrain(pitch_speed_weight, 0.f, 1.f);

	return weight;
}

void TECSControl::_calcPitchControl(float dt, const Input &input, const SpecificEnergyRates &specific_energy_rates,
				    const Param &param,
				    const Flag &flag)
{
	const SpecificEnergyWeighting weight{_updateSpeedAltitudeWeights(param, flag)};
	ControlValues seb_rate{_calcPitchControlSebRate(weight, specific_energy_rates, input, param)};

	//initialize pitch setpoint offsets if needed
	_initialize_pitchsp_offset(input, param, flag);

	_calcPitchControlUpdate(dt, input, seb_rate, param);
	const float pitch_setpoint{_calcPitchControlOutput(input, seb_rate, param, flag)};

	// Comply with the specified vertical acceleration limit by applying a pitch rate limit
	// NOTE: at zero airspeed, the pitch increment is unbounded
	const float pitch_increment = dt * param.vert_accel_limit / math::max(input.tas, FLT_EPSILON);
	_pitch_setpoint = constrain(pitch_setpoint, _pitch_setpoint - pitch_increment,
				    _pitch_setpoint + pitch_increment);

	//Debug Output
	_debug_output.energy_balance_rate_estimate = seb_rate.estimate;
	_debug_output.energy_balance_rate_sp = seb_rate.setpoint;
	_debug_output.pitch_integrator = _pitch_integ_state;
}

TECSControl::ControlValues TECSControl::_calcPitchControlSebRate(const SpecificEnergyWeighting &weight,
		const SpecificEnergyRates &specific_energy_rates, const Input &input, const Param &param) const
{
	ControlValues seb_rate;
	/*
	 * The SKE_weighting variable controls how speed and altitude control are prioritized by the pitch demand calculation.
	 * A weighting of 1 gives equal speed and altitude priority
	 * A weighting of 0 gives 100% priority to altitude control and must be used when no airspeed measurement is available.
	 * A weighting of 2 provides 100% priority to speed control and is used when:
	 * a) an underspeed condition is detected.
	 * b) during climbout where a minimum pitch angle has been set to ensure altitude is gained. If the airspeed
	 * rises above the demanded value, the pitch angle demand is increased by the TECS controller to prevent the vehicle overspeeding.
	 * The weighting can be adjusted between 0 and 2 depending on speed and altitude accuracy requirements.
	*/

	// Because the airspeed is more critical for an airplane than the altitude, limit the _SPE_rate_setpoint
	// so that the demanded rate in airspeed can be achieved.
	const STERateLimit limit{_calculateTotalEnergyRateLimit(input, param)};
	float SPE_rate_setpoint_adj = math::min(specific_energy_rates.spe_rate.setpoint, limit.STE_rate_max - specific_energy_rates.ske_rate.setpoint);
	
	seb_rate.setpoint = SPE_rate_setpoint_adj * weight.spe_weighting -
			    specific_energy_rates.ske_rate.setpoint *
			    weight.ske_weighting;

	seb_rate.estimate = (specific_energy_rates.spe_rate.estimate * weight.spe_weighting) -
			    (specific_energy_rates.ske_rate.estimate * weight.ske_weighting);

	return seb_rate;
}

void TECSControl::_calcPitchControlUpdate(float dt, const Input &input, const ControlValues &seb_rate,
		const Param &param)
{
	if (param.integrator_gain_pitch > FLT_EPSILON) {

		// Calculate derivative from change in climb angle to rate of change of specific energy balance
		const float climb_angle_to_SEB_rate = input.tas * CONSTANTS_ONE_G;

		// Calculate pitch integrator input term
		float pitch_integ_input = _getControlError(seb_rate) * param.integrator_gain_pitch / climb_angle_to_SEB_rate;

		// Prevent the integrator changing in a direction that will increase pitch demand saturation
		if (_pitch_setpoint >= param.pitch_max) {
			pitch_integ_input = min(pitch_integ_input, 0.f);

		} else if (_pitch_setpoint <= param.pitch_min) {
			pitch_integ_input = max(pitch_integ_input, 0.f);
		}

		// Update the pitch integrator state.
		_pitch_integ_state = _pitch_integ_state + pitch_integ_input * dt;

	} else {
		_pitch_integ_state = 0.0f;
	}
}

float TECSControl::_calcPitchControlOutput(const Input &input, const ControlValues &seb_rate, const Param &param,
		const Flag &flag) const
{
	// Calculate derivative from change in climb angle to rate of change of specific energy balance
	const float climb_angle_to_SEB_rate = input.tas * CONSTANTS_ONE_G;

	// Calculate a specific energy correction that doesn't include the integrator contribution
	float SEB_rate_correction = _getControlError(seb_rate) * param.pitch_damping_gain +
				    param.seb_rate_ff *
				    seb_rate.setpoint;

	// Convert the specific energy balance rate correction to a target pitch angle. This calculation assumes:
	// a) The climb angle follows pitch angle with a lag that is small enough not to destabilise the control loop.
	// b) The offset between climb angle and pitch angle (angle of attack) is constant, excluding the effect of
	// pitch transients due to control action or turbulence.
	float pitch_setpoint_unc = SEB_rate_correction / climb_angle_to_SEB_rate + _pitch_integ_state;

	/* Calculate and add the pitch offsets */

	// never calculate the offset for airspeeds lower than the minimum. This will avoid increasing the AOA in stalls.
	float EAS_adj = max(param.equivalent_airspeed_min, input.eas);
	float cl = _pitchSetpointOffset.cl_coefficient / (EAS_adj * EAS_adj);

	//Then calculate the needed pitch. Take the flap setting into account.
        float offset = (1.0f - input.flaps_setpoint) * param.pitchsp_offset_rad + input.flaps_setpoint * param.pitchsp_offset_flaps_rad;
	float psp_offset_adj = offset + param.cl_to_alpha_rad_slope * (cl - _pitchSetpointOffset.cl_cruise_trim_as);

	pitch_setpoint_unc += psp_offset_adj;

	return constrain(pitch_setpoint_unc, param.pitch_min, param.pitch_max);
}

<<<<<<< HEAD
void TECSControl::_initialize_pitchsp_offset(const Input &input, const Param &param, const Flag &flag)
{

	if (!_pitchSetpointOffset.pitchsp_offset_initialized) {
		// sanity check
		if ( param.wing_area < 0.01f || param.cl_to_alpha_rad_slope < 0.01f) {
			_pitchSetpointOffset.pitchsp_offset_initialized = false;
			return;
		}

		//first calculating the lift coefficient at cruise flight at trim airspeed.
		// cl = 2*L/(rho*A*V^2)
		_pitchSetpointOffset.cl_cruise_trim_as = 2.0f * CONSTANTS_ONE_G * param.weight_gross / (CONSTANTS_AIR_DENSITY_SEA_LEVEL_15C * param.wing_area * param.equivalent_airspeed_trim * param.equivalent_airspeed_trim);
		_pitchSetpointOffset.cl_offset_clean_cruise_trim_as = _pitchSetpointOffset.cl_cruise_trim_as - param.pitchsp_offset_rad / param.cl_to_alpha_rad_slope;

		//Setting the flaps should ideally only change the offset, not the slope angle.
                _pitchSetpointOffset.cl_offset_flaps_cruise_trim_as = _pitchSetpointOffset.cl_cruise_trim_as - param.pitchsp_offset_flaps_rad / param.cl_to_alpha_rad_slope;

		//the required cl for any airspeed can be calculated by dividing _cl_coefficient by airspeed squared.
		_pitchSetpointOffset.cl_coefficient = _pitchSetpointOffset.cl_cruise_trim_as * param.equivalent_airspeed_trim * param.equivalent_airspeed_trim;

		_pitchSetpointOffset.pitchsp_offset_initialized = true;
	}
}

=======
>>>>>>> ede66694
void TECSControl::_calcThrottleControl(float dt, const SpecificEnergyRates &specific_energy_rates, const Input &input, const Param &param,
				       const Flag &flag)
{
	const STERateLimit limit{_calculateTotalEnergyRateLimit(input, param)};

	// Update STE rate estimate LP filter
	const float STE_rate_estimate_raw = specific_energy_rates.spe_rate.estimate + specific_energy_rates.ske_rate.estimate;
	_ste_rate_estimate_filter.setParameters(dt, param.ste_rate_time_const);
	_ste_rate_estimate_filter.update(STE_rate_estimate_raw);

	ControlValues ste_rate{_calcThrottleControlSteRate(limit, specific_energy_rates, input, param, flag)};
	_calcThrottleControlUpdate(dt, limit, ste_rate, param, flag);
	float throttle_setpoint{_calcThrottleControlOutput(dt, limit, ste_rate, input, param, flag)};

	// Rate limit the throttle demand
	if (fabsf(param.throttle_slewrate) > FLT_EPSILON) {
		const float throttle_increment_limit = dt * (param.throttle_max - param.throttle_min) * param.throttle_slewrate;
		throttle_setpoint = constrain(throttle_setpoint, _throttle_setpoint - throttle_increment_limit,
					      _throttle_setpoint + throttle_increment_limit);
	}

	_throttle_setpoint = constrain(throttle_setpoint, param.throttle_min, param.throttle_max);

	// Debug output
	_debug_output.total_energy_rate_estimate = ste_rate.estimate;
	_debug_output.total_energy_rate_sp = ste_rate.setpoint;
	_debug_output.throttle_integrator = _STE_rate_integ_state;
}

TECSControl::ControlValues TECSControl::_calcThrottleControlSteRate(const STERateLimit &limit,
		const SpecificEnergyRates &specific_energy_rates,
		const Input &input, const Param &param, const Flag &flag)
{
	// Output ste rate values
	ControlValues ste_rate;

	const SpecificEnergyWeighting weight{_updateSpeedAltitudeWeights(param, flag)};
	
	// The STE rate setpoint must now be constrained so that we will never end up in a situation where
	// the total energy is OK, but the airspeed is dangerously low because we have too much potential energy.
	// This is prevented by first bleeding off any excess potential energy into kinetic energy and then reducing the excess
	// airspeed. However, if the pitch is controlling also the airspeed, the risk of this underspeeding is reduced.
	float STE_rate_min_adj = (0.5f * weight.ske_weighting) * limit.STE_rate_min + (1.0f - 0.5f * weight.ske_weighting) * specific_energy_rates.ske_rate.setpoint;

	//Also adjust the safety margin to the current airspeed. Full effect at min airspeed, no effect at trim airspeed.
	float scaler = constrain((input.tas / input.eas_to_tas - param.equivalent_airspeed_min) / (max(0.1f, param.equivalent_airspeed_trim - param.equivalent_airspeed_min)), 0.0f, 1.0f);
	STE_rate_min_adj = (1.0f - scaler) * STE_rate_min_adj + scaler * limit.STE_rate_min;

	
	ste_rate.setpoint = specific_energy_rates.spe_rate.setpoint + specific_energy_rates.ske_rate.setpoint;

	ste_rate.setpoint = constrain(ste_rate.setpoint, STE_rate_min_adj, limit.STE_rate_max);
	ste_rate.estimate = _ste_rate_estimate_filter.getState();

	return ste_rate;
}

void TECSControl::_calcThrottleControlUpdate(float dt, const STERateLimit &limit, const ControlValues &ste_rate,
		const Param &param, const Flag &flag)
{

	// Integral handling
	if (flag.airspeed_enabled) {
		if (param.integrator_gain_throttle > FLT_EPSILON) {
			// underspeed conditions zero out integration
			_STE_rate_integ_state = _STE_rate_integ_state + (_getControlError(ste_rate) * param.integrator_gain_throttle) * dt *
						     (1.0f - _ratio_undersped);

			const float integ_state_max = limit.STE_rate_max - ste_rate.setpoint;
			const float integ_state_min = limit.STE_rate_min - ste_rate.setpoint;
			
			_STE_rate_integ_state = constrain(_STE_rate_integ_state, integ_state_min, integ_state_max);
		} else {
			_STE_rate_integ_state = 0.0f;
		}
	}
}

float TECSControl::_calcThrottleControlOutput(const float dt, const STERateLimit &limit, const ControlValues &ste_rate,
		const Input &input,
		const Param &param,
		const Flag &flag )
{
	
	float throttle_setpoint = 0.0f;
	if (param.use_dynamic_throttle_calculation) {

		// Throttle calculations...
		if(param.propulsion_type == 0){ // electric motor with propeller / ducted fan

<<<<<<< HEAD
			_thrust_setpoint = ste_rate.setpoint / input.tas * param.weight_gross;

			throttle_setpoint = _calcRequiredThrottleForThrust(_thrust_setpoint, param.throttle_max, input, param);
=======
			_thrust_setpoint = (ste_rate.setpoint + _STE_rate_integ_state + _getControlError(ste_rate) * param.throttle_damping_gain - limit.STE_rate_min) / input.tas * param.weight_gross;

			throttle_setpoint = max(0.0f, _calcRequiredThrottleForThrust(_thrust_setpoint, param.throttle_max, input, param));
>>>>>>> ede66694

			_debug_output.thrust_setpoint = _thrust_setpoint;


		} else{// thrust/rpm control is not supported with ICE or jet engine yet.
			goto default_throttle_calculation;
		}

	}
	else{
		
		default_throttle_calculation:
		//The traditional way without dynamic throttle calculation (but with integrated STE rate setpoint calc for I and D terms)


		// Calculate a predicted throttle from the demanded rate of change of energy, using the cruise throttle
		// as the starting point. Assume:
		// Specific total energy rate = _STE_rate_max is achieved when throttle is set to _throttle_setpoint_max
		// Specific total energy rate = 0 at cruise throttle
		// Specific total energy rate = _STE_rate_min is achieved when throttle is set to _throttle_setpoint_min

		// assume airspeed and density-independent delta_throttle to sink/climb rate mapping
		// TODO: include air density for thrust mappings
		const float throttle_above_trim_per_ste_rate = (param.throttle_max - param.throttle_trim) / limit.STE_rate_max;
		const float throttle_below_trim_per_ste_rate = (param.throttle_trim - param.throttle_min) / limit.STE_rate_min;

		float STE_rate_setpoint_adj =  ste_rate.setpoint + _STE_rate_integ_state + _getControlError(ste_rate) * param.throttle_damping_gain;
		// Adjust the demanded total energy rate to compensate for induced drag rise in turns.
		// Assume induced drag scales linearly with normal load factor.
		// The additional normal load factor is given by (1/cos(bank angle) - 1)
		
		STE_rate_setpoint_adj = STE_rate_setpoint_adj + param.load_factor_correction * (param.load_factor - 1.f);

		if (ste_rate.setpoint >= FLT_EPSILON) {
			// throttle is between trim and maximum
			throttle_setpoint = param.throttle_trim_adjusted + STE_rate_setpoint_adj * throttle_above_trim_per_ste_rate;

		} else {
			// throttle is between trim and minimum
			throttle_setpoint = param.throttle_trim_adjusted - STE_rate_setpoint_adj * throttle_below_trim_per_ste_rate;
		}

	}


	// ramp in max throttle setting with underspeediness value
	throttle_setpoint = _ratio_undersped * param.throttle_max + (1.0f - _ratio_undersped) * throttle_setpoint;

	return constrain(throttle_setpoint, param.throttle_min, param.throttle_max);
}

void TECSControl::resetIntegrals()
{
	_pitch_integ_state = 0.0f;
	_STE_rate_integ_state = 0.0f;
	_rpm_integ_state = 0.0f;
}

float TECS::_update_speed_setpoint(const float tas_min, const float tas_max, const float tas_setpoint, const float tas)
{
	float new_setpoint{tas_setpoint};
	const float percent_undersped = _control.getRatioUndersped();

	// Set the TAS demand to the minimum value if an underspeed condition exists to maximise climb rate
	if (percent_undersped > FLT_EPSILON) {
		// TAS setpoint is reset from external setpoint every time tecs is called, so the interpolation is still
		// between current setpoint and mininimum airspeed here (it's not feeding the newly adjusted setpoint
		// from this line back into this method each time).
		// TODO: WOULD BE GOOD to "functionalize" this library a bit and remove many of these internal states to
		// avoid the fear of side effects in simple operations like this.
		new_setpoint = tas_min * percent_undersped + (1.0f - percent_undersped) * tas_setpoint;
	}

	new_setpoint = constrain(new_setpoint, tas_min, tas_max);

	return new_setpoint;
}

void TECS::initialize(const float altitude, const float altitude_rate, const float equivalent_airspeed,
		      const float eas_to_tas)
{
	// Init subclasses
	TECSAltitudeReferenceModel::AltitudeReferenceState current_state{.alt = altitude,
			.alt_rate = altitude_rate};
	_altitude_reference_model.initialize(current_state);
	_airspeed_filter.initialize(equivalent_airspeed);

	TECSControl::Setpoint control_setpoint;
	control_setpoint.altitude_reference = _altitude_reference_model.getAltitudeReference();
	control_setpoint.altitude_rate_setpoint_direct =
		_altitude_reference_model.getAltitudeReference().alt_rate; // init to reference altitude rate
	control_setpoint.tas_setpoint = equivalent_airspeed * eas_to_tas;

	const TECSControl::Input control_input{ .altitude = altitude,
						.altitude_rate = altitude_rate,
						.tas = eas_to_tas * equivalent_airspeed,
<<<<<<< HEAD
						.eas = equivalent_airspeed,
=======
>>>>>>> ede66694
						.tas_rate = 0.0f,
						.flaps_setpoint= 0.0f};

	_control.initialize(control_setpoint, control_input, _control_param, _control_flag);

	_debug_status.tecs_mode = _tecs_mode;
	_debug_status.control = _control.getDebugOutput();
	_debug_status.true_airspeed_filtered = eas_to_tas * _airspeed_filter.getState().speed;
	_debug_status.true_airspeed_derivative = eas_to_tas * _airspeed_filter.getState().speed_rate;
	_debug_status.altitude_reference = _altitude_reference_model.getAltitudeReference().alt;
	_debug_status.height_rate_reference = _altitude_reference_model.getAltitudeReference().alt_rate;
	_debug_status.height_rate_direct = _altitude_reference_model.getHeightRateSetpointDirect();

	_update_timestamp = hrt_absolute_time();
}

void TECS::update(float pitch, float altitude, float hgt_setpoint, float EAS_setpoint, float equivalent_airspeed,
		  float eas_to_tas, float throttle_min, float throttle_setpoint_max,
		  float throttle_trim, float throttle_trim_adjusted, float pitch_limit_min, float pitch_limit_max, float target_climbrate,
		  float target_sinkrate, const float speed_deriv_forward, float hgt_rate, float flaps_setpoint, float air_density,
		  float hgt_rate_sp)
{

	// Calculate the time since last update (seconds)
	const hrt_abstime now(hrt_absolute_time());
	const float dt = static_cast<float>((now - _update_timestamp)) / 1_s;

	// Update parameters from input
	// Reference model
	_reference_param.target_climbrate = target_climbrate;
	_reference_param.target_sinkrate = target_sinkrate;
	// Control
	_control_param.tas_min = eas_to_tas * _equivalent_airspeed_min;
	_control_param.pitch_max = pitch_limit_max;
	_control_param.pitch_min = pitch_limit_min;
	_control_param.throttle_trim = throttle_trim;
	_control_param.throttle_trim_adjusted = throttle_trim_adjusted;
	_control_param.throttle_max = throttle_setpoint_max;
	_control_param.throttle_min = throttle_min;

	if (dt < DT_MIN) {
		// Update intervall too small, do not update. Assume constant states/output in this case.
		return;
	}

	if (dt > DT_MAX || _update_timestamp == 0UL) {
		// Update time intervall too large, can't guarantee sanity of state updates anymore. reset the control loop.
		initialize(altitude, hgt_rate, equivalent_airspeed, eas_to_tas);

	} else {
		// Update airspeedfilter submodule
		const TECSAirspeedFilter::Input airspeed_input{ .equivalent_airspeed = equivalent_airspeed,
				.equivalent_airspeed_rate = speed_deriv_forward / eas_to_tas};

		_airspeed_filter.update(dt, airspeed_input, _airspeed_filter_param, _control_flag.airspeed_enabled);
		const TECSAirspeedFilter::AirspeedFilterState eas = _airspeed_filter.getState();

		// Update Reference model submodule
		const TECSAltitudeReferenceModel::AltitudeReferenceState setpoint{ .alt = hgt_setpoint,
				.alt_rate = hgt_rate_sp};

		_altitude_reference_model.update(dt, setpoint, altitude, hgt_rate, _reference_param);

		TECSControl::Setpoint control_setpoint;
		control_setpoint.altitude_reference = _altitude_reference_model.getAltitudeReference();
		control_setpoint.altitude_rate_setpoint_direct = _altitude_reference_model.getHeightRateSetpointDirect();

		// Calculate the demanded true airspeed
		// TODO this function should not be in the module. Only give feedback that the airspeed can't be achieved.
		control_setpoint.tas_setpoint = _update_speed_setpoint(eas_to_tas * _equivalent_airspeed_min,
						eas_to_tas * _equivalent_airspeed_max, EAS_setpoint * eas_to_tas, eas_to_tas * eas.speed);

		const TECSControl::Input control_input{ .altitude = altitude,
							.altitude_rate = hgt_rate,
							.tas = eas_to_tas * eas.speed,
							.tas_rate = eas_to_tas * eas.speed_rate,
							.flaps_setpoint = flaps_setpoint,
							.air_density = air_density,
							.eas_to_tas = eas_to_tas};

		_control.update(dt, control_setpoint, control_input, _control_param, _control_flag);

		// Update time stamps
		_update_timestamp = now;


		// Set TECS mode for next frame
		if (_control.getRatioUndersped() > FLT_EPSILON) {
			_tecs_mode = ECL_TECS_MODE_UNDERSPEED;

		} else {
			// This is the default operation mode
			_tecs_mode = ECL_TECS_MODE_NORMAL;
		}

		_debug_status.tecs_mode = _tecs_mode;
		_debug_status.control = _control.getDebugOutput();
		_debug_status.true_airspeed_filtered = eas_to_tas * eas.speed;
		_debug_status.true_airspeed_derivative = eas_to_tas * eas.speed_rate;
		_debug_status.altitude_reference = control_setpoint.altitude_reference.alt;
		_debug_status.height_rate_reference = control_setpoint.altitude_reference.alt_rate;
		_debug_status.height_rate_direct = _altitude_reference_model.getHeightRateSetpointDirect();
	}
}
<|MERGE_RESOLUTION|>--- conflicted
+++ resolved
@@ -366,11 +366,7 @@
 {
 	float max_thrust;
 
-<<<<<<< HEAD
-	if(input.air_density < param.ref_air_density[1]){
-=======
 	if(input.air_density > param.ref_air_density[1]){
->>>>>>> ede66694
 		max_thrust = _interpolateMaxThrustBetweenRho(0, 1, 4, 4, input, param); //throttle index 4 for max thrust
 	} else {
 		max_thrust = _interpolateMaxThrustBetweenRho(1, 2, 4, 4, input, param);
@@ -425,11 +421,7 @@
 	int rho_index_0, rho_index_1;
 	float eas = input.tas / input.eas_to_tas;
 	bool min_as_is_land = (param.equivalent_airspeed_land < param.equivalent_airspeed_min);
-<<<<<<< HEAD
-	if(input.air_density < param.ref_air_density[1]){
-=======
 	if(input.air_density > param.ref_air_density[1]){
->>>>>>> ede66694
 		rho_index_0 = 0;
 		rho_index_1 = 1;
 	} else {
@@ -466,11 +458,7 @@
 
 float TECSControl::_calcThrottleAtConstantRho(const float desired_thrust, const float upper_airspeed, const float lower_airspeed, const float *upper_eas_thrust_data, const float *lower_eas_thrust_data, const float eas, const float max_throttle) const
 {
-<<<<<<< HEAD
-	float eas_adj = constrain(eas, upper_airspeed, lower_airspeed);
-=======
 	float eas_adj = constrain(eas, lower_airspeed, upper_airspeed);
->>>>>>> ede66694
 	float scaler = (eas_adj - lower_airspeed) / (upper_airspeed - lower_airspeed);
 	if(!PX4_ISFINITE(scaler)){
 		scaler = 0;
@@ -710,7 +698,6 @@
 	return constrain(pitch_setpoint_unc, param.pitch_min, param.pitch_max);
 }
 
-<<<<<<< HEAD
 void TECSControl::_initialize_pitchsp_offset(const Input &input, const Param &param, const Flag &flag)
 {
 
@@ -736,8 +723,6 @@
 	}
 }
 
-=======
->>>>>>> ede66694
 void TECSControl::_calcThrottleControl(float dt, const SpecificEnergyRates &specific_energy_rates, const Input &input, const Param &param,
 				       const Flag &flag)
 {
@@ -828,15 +813,9 @@
 		// Throttle calculations...
 		if(param.propulsion_type == 0){ // electric motor with propeller / ducted fan
 
-<<<<<<< HEAD
-			_thrust_setpoint = ste_rate.setpoint / input.tas * param.weight_gross;
-
-			throttle_setpoint = _calcRequiredThrottleForThrust(_thrust_setpoint, param.throttle_max, input, param);
-=======
 			_thrust_setpoint = (ste_rate.setpoint + _STE_rate_integ_state + _getControlError(ste_rate) * param.throttle_damping_gain - limit.STE_rate_min) / input.tas * param.weight_gross;
 
 			throttle_setpoint = max(0.0f, _calcRequiredThrottleForThrust(_thrust_setpoint, param.throttle_max, input, param));
->>>>>>> ede66694
 
 			_debug_output.thrust_setpoint = _thrust_setpoint;
 
@@ -933,10 +912,7 @@
 	const TECSControl::Input control_input{ .altitude = altitude,
 						.altitude_rate = altitude_rate,
 						.tas = eas_to_tas * equivalent_airspeed,
-<<<<<<< HEAD
 						.eas = equivalent_airspeed,
-=======
->>>>>>> ede66694
 						.tas_rate = 0.0f,
 						.flaps_setpoint= 0.0f};
 
