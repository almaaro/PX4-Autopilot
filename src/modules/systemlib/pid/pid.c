--- conflicted
+++ resolved
@@ -52,11 +52,7 @@
 #include <math.h>
 
 __EXPORT void pid_init(PID_t *pid, float kp, float ki, float kd, float intmax,
-<<<<<<< HEAD
-		       float limit, float diff_filter_factor, uint8_t mode)
-=======
 		       float limit, uint8_t mode, float dt_min)
->>>>>>> cf2dbdf9
 {
 	pid->kp = kp;
 	pid->ki = ki;
@@ -64,26 +60,15 @@
 	pid->intmax = intmax;
 	pid->limit = limit;
 	pid->mode = mode;
-<<<<<<< HEAD
-	pid->diff_filter_factor = diff_filter_factor;
-	pid->count = 0.0f;
-	pid->saturated = 0.0f;
-	pid->last_output = 0.0f;
-
-	pid->sp = 0.0f;
-	pid->error_previous_filtered = 0.0f;
-	pid->control_previous = 0.0f;
-=======
 	pid->dt_min = dt_min;
 	pid->count = 0.0f;
 	pid->saturated = 0.0f;
 	pid->last_output = 0.0f;
 	pid->sp = 0.0f;
 	pid->error_previous = 0.0f;
->>>>>>> cf2dbdf9
 	pid->integral = 0.0f;
 }
-__EXPORT int pid_set_parameters(PID_t *pid, float kp, float ki, float kd, float intmax, float limit, float diff_filter_factor)
+__EXPORT int pid_set_parameters(PID_t *pid, float kp, float ki, float kd, float intmax, float limit)
 {
 	int ret = 0;
 
@@ -117,13 +102,6 @@
 
 	if (isfinite(limit)) {
 		pid->limit = limit;
-
-	}  else {
-		ret = 1;
-	}
-
-	if (isfinite(diff_filter_factor)) {
-		pid->diff_filter_factor = diff_filter_factor;
 
 	}  else {
 		ret = 1;
@@ -166,31 +144,16 @@
 
 	// Calculated current error value
 	float error = pid->sp - val;
-<<<<<<< HEAD
-	float error_filtered;
-=======
->>>>>>> cf2dbdf9
 
 	// Calculate or measured current error derivative
 	if (pid->mode == PID_MODE_DERIVATIV_CALC) {
-<<<<<<< HEAD
-=======
 		d = (error - pid->error_previous) / fmaxf(dt, pid->dt_min);
 		pid->error_previous = error;
 
 	} else if (pid->mode == PID_MODE_DERIVATIV_CALC_NO_SP) {
 		d = (-val - pid->error_previous) / fmaxf(dt, pid->dt_min);
 		pid->error_previous = -val;
->>>>>>> cf2dbdf9
-
-		error_filtered = pid->error_previous_filtered + (error - pid->error_previous_filtered) * pid->diff_filter_factor;
-		d = (error_filtered - pid->error_previous_filtered) / fmaxf(dt, 0.003f);		// fail-safe for too low dt
-		pid->error_previous_filtered = error_filtered;
-	} else if (pid->mode == PID_MODE_DERIVATIV_CALC_NO_SP) {
-
-		error_filtered = pid->error_previous_filtered + (- val - pid->error_previous_filtered) * pid->diff_filter_factor;
-		d = (error_filtered - pid->error_previous_filtered) / fmaxf(dt, 0.003f);		// fail-safe for too low dt
-		pid->error_previous_filtered = error_filtered;
+
 	} else if (pid->mode == PID_MODE_DERIVATIV_SET) {
 		d = -val_dot;
 
@@ -221,14 +184,10 @@
 
 	// Calculate the output.  Limit output magnitude to pid->limit
 	float output = (error * pid->kp) + (i * pid->ki) + (d * pid->kd);
-<<<<<<< HEAD
-	if (output > pid->limit) output = pid->limit;
-=======
 
 	if (isfinite(output)) {
 		if (output > pid->limit) {
 			output = pid->limit;
->>>>>>> cf2dbdf9
 
 		} else if (output < -pid->limit) {
 			output = -pid->limit;
@@ -237,19 +196,10 @@
 		pid->last_output = output;
 	}
 
-<<<<<<< HEAD
-	pid->control_previous = pid->last_output;
-
-	// if (isfinite(error)) {				// Why is this necessary?  DEW
-	// 	pid->error_previous = error;
-	// }
-
 	*ctrl_p = (error * pid->kp);
 	*ctrl_i = (i * pid->ki);
 	*ctrl_d = (d * pid->kd);
 
-=======
->>>>>>> cf2dbdf9
 	return pid->last_output;
 }
 
